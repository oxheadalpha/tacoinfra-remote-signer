--- conflicted
+++ resolved
@@ -8,47 +8,41 @@
 
 from src.sigreq import SignatureReq
 
-baking_req_types = ["Baking", "Endorsement", "Preendorsement" ]
+baking_req_types = ["Baking", "Endorsement", "Preendorsement"]
 voting_req_types = ["Ballot"]
+
 
 class ValidateSigner:
     def __init__(self, config, ratchet=None, subsigner=None):
-        self.keys = config['keys']
+        self.keys = config["keys"]
         self.ratchet = ratchet
         self.subsigner = subsigner
-        self.policy = config['policy']
+        self.policy = config["policy"]
 
-<<<<<<< HEAD
-    def sign(self, sigreq, key, key_hash):
-        if sigreq.get_type() not in baking_req_types:
-            raise(Exception("Unsupported signature request tag"))
-
-        private_handle = key['private_handle']
-        sig_type = f"{sigreq.get_type()}_{sigreq.get_chainid()}"
-=======
     def check_policy(self, sigreq):
         allowed = False
 
         if sigreq.get_type() in baking_req_types:
-            if 'baking' not in self.policy or not self.policy['baking']:
-                raise(Exception("Baking is against policy"))
+            if "baking" not in self.policy or not self.policy["baking"]:
+                raise (Exception("Baking is against policy"))
             allowed = True
 
         if sigreq.get_type() in voting_req_types:
-            if 'voting' not in self.policy:
-                raise(Exception('Voting is against policy'))
-            if sigreq.get_vote() not in self.policy['voting']:
-                raise(Exception(f'Voting "{self.get_vote()}" ' +
-                                 'is against policy'))
+            if "voting" not in self.policy:
+                raise (Exception("Voting is against policy"))
+            if sigreq.get_vote() not in self.policy["voting"]:
+                raise (Exception(f'Voting "{sigreq.get_vote()}" ' + "is against policy"))
             allowed = True
 
         if not allowed:
-            raise(Exception('Request is against policy'))
+            raise (Exception("Request is against policy"))
 
-    def sign(self, handle, sigreq):
->>>>>>> 299ed4d6
-        logging.debug(f"About to sign {sigreq.get_payload()} " +
-                      f"with key handle {private_handle}")
+    def sign(self, sigreq, key, _=None):
+        private_handle = key['private_handle']
+        logging.debug(
+            f"About to sign {sigreq.get_payload()} "
+            + f"with key handle {private_handle}"
+        )
 
         self.check_policy(sigreq)
 
@@ -59,8 +53,4 @@
 
             self.ratchet.check(sig_type, level, round)
 
-<<<<<<< HEAD
-        return self.subsigner.sign(sigreq, private_handle)
-=======
-        return self.subsigner.sign(handle, sigreq)
->>>>>>> 299ed4d6
+        return self.subsigner.sign(sigreq, private_handle)