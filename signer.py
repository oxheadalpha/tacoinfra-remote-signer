--- conflicted
+++ resolved
@@ -17,22 +17,6 @@
 log = logging.getLogger(__name__)
 log.setLevel(logging.DEBUG)
 
-<<<<<<< HEAD
-# sample config used for testing
-config = {
-    "hsm_username": "resigner",
-    "hsm_slot": 1,
-    "hsm_lib": "/opt/cloudhsm/lib/libcloudhsm_pkcs11.so",
-    "node_addr": "http://node.internal:8732",
-    "keys": {
-        "tz3aTaJ3d7Rh4yXpereo4yBm21xrs4bnzQvW": {
-            "public_key": "p2pk67jx4rEadFpbHdiPhsKxZ4KCoczLWqsEpNarWZ7WQ1SqKMf7JsS",
-            "private_handle": 7,
-            "public_handle": 9,
-        }
-    },
-}
-=======
 #
 # The config file (keys.json) has a structure:
 #
@@ -53,7 +37,7 @@
 #         'voting': ['pass'],	# a list of permitted votes
 #     }
 # }
->>>>>>> 299ed4d6
+config = {}
 
 keys_path = "./signer-config/keys.json"
 if path.isfile(keys_path):
