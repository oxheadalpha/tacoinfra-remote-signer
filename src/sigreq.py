--- conflicted
+++ resolved
@@ -1,81 +1,71 @@
+import string
+import struct
 from hashlib import blake2b
-import struct
-import string
 
 from pytezos.crypto.encoding import base58_encode
 
+
 def get_be_int(bytes):
-    return struct.unpack('>L', bytes[0:4])[0]
+    return struct.unpack(">L", bytes[0:4])[0]
 
-CHAIN_ID = get_be_int(b'\x00\x57\x52\x00')
+
+CHAIN_ID = get_be_int(b"\x00\x57\x52\x00")
+
 
 class SignatureReq:
     def __init__(self, hexdata):
         if not all(c in string.hexdigits for c in hexdata):
-            raise Exception('Invalid signature request: not all hex digits')
+            raise Exception("Invalid signature request: not all hex digits")
 
         self.level = None
         self.payload = hexdata
         self.data = bytes.fromhex(hexdata)
 
-        self.chainid = base58_encode(self.data[1:5], prefix=b'Net').decode()
+        self.chainid = base58_encode(self.data[1:5], prefix=b"Net").decode()
 
-<<<<<<< HEAD
-        if self.data[0] == 0x03:
-            self.type  = "Unknown operation"
-            self.level = self.round = 0
-=======
-        self.level = None
-        self.chainid = bitcoin.bin_to_b58check(data[1:5], magicbyte=CHAIN_ID)
->>>>>>> 299ed4d6
-
-        if self.data[0] == 0x01:     # Emmy block
-            self.type  = "Baking"
+        if self.data[0] == 0x01:  # Emmy block
+            self.type = "Baking"
             self.level = get_be_int(self.data[5:])
             self.round = 0
 
-        elif self.data[0] == 0x02:   # Emmy endorsement
-            self.type  = "Endorsement"
+        elif self.data[0] == 0x02:  # Emmy endorsement
+            self.type = "Endorsement"
             self.level = get_be_int(self.data[-4:])
             self.round = 0
 
-<<<<<<< HEAD
-        elif self.data[0] == 0x11:   # Tenderbake block
-=======
-        elif data[0] == 0x03:   # Operation, for now, we only do ballots
+        elif self.data[0] == 0x03:  # Operation, for now, we only do ballots
             self.chainid = None
             self.type = "Unknown operation"
-            self.blockhash = data[1:32]         # The block hash
-            if data[33] == 0x06:                # 0x06 is a ballot
-                self.pkh_type = data[34]        # Public Key Hash type
-                self.pkh = data[35:55]          # Public Key Hash
-                self.period = data[55:59]
-                self.proposal = data[59:91]
-                if data[91] == 0x00:
+            self.blockhash = self.data[1:32]  # The block hash
+            if self.data[33] == 0x06:  # 0x06 is a ballot
+                self.pkh_type = self.data[34]  # Public Key Hash type
+                self.pkh = self.data[35:55]  # Public Key Hash
+                self.period = self.data[55:59]
+                self.proposal = self.data[59:91]
+                if self.data[91] == 0x00:
                     self.type = "Ballot"
-                    self.vote = 'yay'
-                elif data[91] == 0x01:
+                    self.vote = "yay"
+                elif self.data[91] == 0x01:
                     self.type = "Ballot"
-                    self.vote = 'nay'
-                elif data[91] == 0x02:
+                    self.vote = "nay"
+                elif self.data[91] == 0x02:
                     self.type = "Ballot"
-                    self.vote = 'pass'
+                    self.vote = "pass"
 
-        elif data[0] == 0x11:   # Tenderbake block
->>>>>>> 299ed4d6
-            self.type  = "Baking"
+        elif self.data[0] == 0x11:  # Tenderbake block
+            self.type = "Baking"
             self.level = get_be_int(self.data[5:])
             fitness_sz = get_be_int(self.data[83:])
             offset = 87 + fitness_sz - 4
             self.round = get_be_int(self.data[offset:])
 
-        elif self.data[0] == 0x12:   # Tenderbake preendorsement
-            self.type  = "Preendorsement"
+        elif self.data[0] == 0x12:  # Tenderbake preendorsement
+            self.type = "Preendorsement"
             self.level = get_be_int(self.data[40:])
             self.round = get_be_int(self.data[44:])
 
-        elif self.data[0] == 0x13:   # Tenderbake endorsement
-            self.type  = "Endorsement"
+        elif self.data[0] == 0x13:  # Tenderbake endorsement
+            self.type = "Endorsement"
             self.level = get_be_int(self.data[40:])
             self.round = get_be_int(self.data[44:])
 
@@ -87,7 +77,7 @@
             self.logstr += f" at {self.level}/{self.round}"
 
     def get_blake2bHash(self, digest_size=32):
-      return blake2b(self.data, digest_size=digest_size).digest()
+        return blake2b(self.data, digest_size=digest_size).digest()
 
     def get_payload(self):
         return self.payload
